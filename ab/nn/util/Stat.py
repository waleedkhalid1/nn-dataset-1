import json
import os
import sqlite3
<<<<<<< HEAD
from os import listdir, makedirs
=======
from os import listdir
import pandas as pd
import pathlib
>>>>>>> 897010cd

from ab.nn.util.Util import *


def count_trials_left(trial_file, model_name, n_optuna_trials):
    """
    Calculates the remaining Optuna trials based on the completed ones. Checks for a "trials.json" file in the
    specified directory to determine how many trials have been completed, and returns the number of trials left.
    :param trial_file: Trial file path
    :param model_name: Name of the model.
    :param n_optuna_trials: Either the total number of Optuna trials, or if the value is negative or a string, it is considered the number of additional Optuna trials.
    :return: n_trials_left: Remaining trials.
    """
    n_passed_trials = 0
    if exists(trial_file):
        with open(trial_file, "r") as f:
            trials = json.load(f)
            n_passed_trials = len(trials)
    if isinstance(n_optuna_trials, str):
        n_optuna_trials = - int(n_optuna_trials)
    n_trials_left = abs(n_optuna_trials) if n_optuna_trials < 0 else max(0, n_optuna_trials - n_passed_trials)
    if n_passed_trials > 0:
        print(f"The {model_name} passed {n_passed_trials} trials, {n_trials_left} left.")
    return n_trials_left

def extract_all_configs(config) -> list[str]:
    """
    Collect models matching the given configuration prefix
    """
    l = [c for c in listdir(Const.stat_dir_global) if c.startswith(config)]
    if not l and is_full_config(config):
        makedirs(join(Const.stat_dir_global, config))
        l = [config]
    return l


# todo: Request information from database 
# once the database is loaded, the function will be updated
def get_configs(config) -> tuple[str]:
    if not isinstance(config, tuple):
        config = (config,)
    all_configs = []
    for c in config:
        all_configs = all_configs + extract_all_configs(c)
    all_configs: list = list(set(all_configs))
    all_configs.sort()
    return tuple(all_configs)


def initialize_database():
    """
    Initialize the SQLite database and create the `stat` table if it doesn't exist.
    """
    makedirs(Path(Const.db_dir_global).parent.absolute(), exist_ok=True)
    conn = sqlite3.connect(Const.db_dir_global)
    cursor = conn.cursor()

    # Create table if it doesn't exist
    cursor.execute("""
    CREATE TABLE IF NOT EXISTS stat (
        id INTEGER PRIMARY KEY AUTOINCREMENT,
        config_model_name TEXT,
        accuracy REAL,
        batch_size INTEGER,
        lr REAL,
        momentum REAL,
        transform TEXT,
        epoch INTEGER
    )
    """)

    conn.commit()
    conn.close()


def save_results(model_dir, study, config_model_name, epoch):
    """
    Save Optuna study results for a given model in JSON-format.
    :param model_dir: Directory for the model statistics.
    :param study: Optuna study object.
    :param config_model_name: Config (Task, Dataset, Normalization) and Model name.
    """
    makedirs(model_dir, exist_ok=True)

    # Save all trials as trials.json
    trials_df = study.trials_dataframe()
    filtered_trials = trials_df[['value', 'params_batch_size', 'params_lr', 'params_momentum', 'params_transform']]

    filtered_trials = filtered_trials.rename(columns={
        'value': 'accuracy',
        'params_batch_size': 'batch_size',
        'params_lr': 'lr',
        'params_momentum': 'momentum',
        'params_transform': 'transform'
    })

    filtered_trials = filtered_trials.astype({
        'accuracy': float,
        'batch_size': int,
        'lr': float,
        'momentum': float,
        'transform': str
    })

    trials_dict = filtered_trials.to_dict(orient='records')

    i = 0
    while i < len(trials_dict):
        dic = trials_dict[i]
        acc = dic['accuracy']
        if math.isnan(acc) or math.isinf(acc):
            dic['accuracy'] = 0.0
            trials_dict[i] = dic
        i += 1

    trials_dict_all = trials_dict
    path = f"{model_dir}/trials.json"
    if os.path.exists(path):
        with open(path, "r") as f:
            previous_trials = json.load(f)
            trials_dict_all = previous_trials + trials_dict_all

    trials_dict_all = sorted(trials_dict_all, key=lambda x: x['accuracy'], reverse=True)
    # Save trials.json
    with open(path, "w") as f:
        json.dump(trials_dict_all, f, indent=4)

    # Save best_trial.json
    with open(f"{model_dir}/best_trial.json", "w") as f:
        json.dump(trials_dict_all[0], f, indent=4)

    print(f"Trials for {config_model_name} saved at {model_dir}")

    # Save results to SQLite DB
    conn = sqlite3.connect(Const.db_dir_global)
    cursor = conn.cursor()

    # Insert each trial into the database with epoch
    for trial in trials_dict:
        cursor.execute("""
        INSERT INTO stat (config_model_name, accuracy, batch_size, lr, momentum, transform, epoch)
        VALUES (?, ?, ?, ?, ?, ?, ?)
        """, (config_model_name, trial['accuracy'], trial['batch_size'], trial['lr'],
              trial['momentum'], trial['transform'], epoch))

    conn.commit()
    conn.close()

def get_pandas_df_all() -> pd.DataFrame:
    """
    Get the full dataset including its default full statistics as a pandas dataframe
    Returns:
    pd.Dataframe with columns ["structure", "code", "epochs", "accuracy", "batch_size", "lr", "momentum", "transform"]
    todo: update this to load from the db file
    """
    out = pd.DataFrame(columns=["structure", "code", "epochs", "accuracy", "batch_size", "lr", "momentum", "transform"])
    pwd = str(pathlib.Path(__file__).parent.resolve())
    for stat_dir in listdir(pwd + "/../stat/"):
        structure = stat_dir.split('-')[-1]

        with open(pwd + "/../dataset/" + structure + ".py", "r") as code_file:
            code = str(code_file.read())

        for epochs in listdir(pwd + "/../stat/" + stat_dir + "/"):
            with open(pwd + "/../stat/" + stat_dir + "/" + epochs + "/trials.json", "r") as json_file:
                content = json.load(json_file)

            for stat in content:
                next_row = [
                    structure,
                    code,
                    epochs,
                    stat["accuracy"],
                    stat["batch_size"],
                    stat["lr"],
                    stat["momentum"],
                    stat["transform"]
                ]
                out.loc[len(out)] = next_row
    return out

def get_pandas_df_best() -> pd.DataFrame:
    """
        Get the full dataset including its best default statistics as a pandas dataframe
        Returns:
        pd.Dataframe with columns ["structure", "code", "epochs", "accuracy", "batch_size", "lr", "momentum", "transform"]
        todo: update this to load from the db file
    """
    out = pd.DataFrame(columns=["structure", "code", "epochs", "accuracy", "batch_size", "lr", "momentum", "transform"])
    pwd = str(pathlib.Path(__file__).parent.resolve())
    for stat_dir in listdir(pwd + "/../stat/"):
        structure = stat_dir.split('-')[-1]

        with open(pwd + "/../dataset/" + structure + ".py", "r") as code_file:
            code = str(code_file.read())

        for epochs in listdir(pwd + "/../stat/" + stat_dir + "/"):
            with open(pwd + "/../stat/" + stat_dir + "/" + epochs + "/best_trial.json", "r") as json_file:
                stat = json.load(json_file)

            next_row = [
                structure,
                code,
                epochs,
                stat["accuracy"],
                stat["batch_size"],
                stat["lr"],
                stat["momentum"],
                stat["transform"]
            ]
            out.loc[len(out)] = next_row
    return out<|MERGE_RESOLUTION|>--- conflicted
+++ resolved
@@ -1,13 +1,9 @@
 import json
 import os
 import sqlite3
-<<<<<<< HEAD
 from os import listdir, makedirs
-=======
-from os import listdir
 import pandas as pd
 import pathlib
->>>>>>> 897010cd
 
 from ab.nn.util.Util import *
 
