--- conflicted
+++ resolved
@@ -1,3 +1,6 @@
+from os.path import join
+from pathlib import Path
+
 to_nn = ('ab', 'nn')
 
 default_config = ''
@@ -13,12 +16,6 @@
 default_random_config_order = False
 default_transform = None
 
-<<<<<<< HEAD
-global dataset_dir_global
-global stat_dir_global
-global data_dir_global
-global db_dir_global
-=======
 
 def nn_path(dr):
     """
@@ -55,5 +52,4 @@
 dependent_columns = code_tables + param_tables
 all_tables = code_tables + main_tables + param_tables
 index_colum = ('task', 'dataset') + dependent_columns
-extra_main_columns = ('duration', 'accuracy')
->>>>>>> f9096f61
+extra_main_columns = ('duration', 'accuracy')