--- conflicted
+++ resolved
@@ -1,16 +1,12 @@
 import optuna
-import torch
 from torch.cuda import OutOfMemoryError
 
+from ab.nn.util.Const import *
 from ab.nn.util.Loader import Loader
-from ab.nn.util.StatFlow import *
 from ab.nn.util.Train import Train
-<<<<<<< HEAD
-=======
 from ab.nn.util.Util import merge_prm, get_attr, conf_to_names, max_batch, CudaOutOfMemory, ModelException, args
 from ab.nn.util.db.Calc import patterns_to_configs
 from ab.nn.util.db.Read import remaining_trials
->>>>>>> f9096f61
 
 
 def main(config: str | tuple = default_config, n_epochs: int = default_epochs,
@@ -23,7 +19,7 @@
     Main function for training models using Optuna optimization.
     :param config: Configuration specifying the model training pipelines. The default value for all configurations.
     :param n_epochs: Number of training epochs.
-    :param n_optuna_trials: Number of Optuna trials.
+    :param n_optuna_trials: The total number of Optuna trials the model should have. If negative, its absolute value represents the number of additional trials.
     :param min_batch_binary_power: Minimum power of two for batch size. E.g., with a value of 0, batch size equals 2**0 = 1.
     :param max_batch_binary_power: Maximum power of two for batch size. E.g., with a value of 12, batch size equals 2**12 = 4096.
     :param min_learning_rate: Minimum value of learning rate.
@@ -39,14 +35,6 @@
     if min_learning_rate > max_learning_rate: raise Exception(f"min_learning_rate {min_learning_rate} > max_learning_rate {max_learning_rate}")
     if min_momentum > max_momentum: raise Exception(f"min_momentum {min_momentum} > max_momentum {max_momentum}")
 
-<<<<<<< HEAD
-
-    # Parameters specific to dataset loading.
-    define_global_paths()
-    # Initialize the SQLite database
-    # initialize_database() # todo Change to align with the new functionality
-=======
->>>>>>> f9096f61
     # Determine configurations based on the provided config
     sub_configs = patterns_to_configs(config, random_config_order)
 
@@ -55,7 +43,7 @@
         print(f"{idx}. {sub_config}")
     for sub_config in sub_configs:
             task, dataset_name, metric, model_name = conf_to_names(sub_config)
-            model_stat_dir: str = join(Const.stat_dir_global, sub_config)
+            model_stat_dir: str = join(stat_dir, sub_config)
             trials_file = join(model_stat_dir, str(n_epochs), 'trials.json')
             n_optuna_trials_left = remaining_trials(trials_file, model_name, n_optuna_trials)
             if n_optuna_trials_left == 0:
